--- conflicted
+++ resolved
@@ -8,7 +8,6 @@
 
 ## Quickstart:
 
-<<<<<<< HEAD
 Install this library using the python package manager:
 
 ```
@@ -16,10 +15,6 @@
 ```
 
 You'll need to follow the [Xero Developer documentation](http://developer.xero.com/api-overview/) to register your application. Do that as follows:
-=======
-In addition to the instructions shown here, you'll need to follow the [Xero
-Developer documentation](http://developer.xero.com/) to register your application.
->>>>>>> fb3444c2
 
 ### Public Applications
 
